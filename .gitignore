# Byte-compiled / optimized / DLL files
__pycache__/
*.py[cod]
*$py.class

# C extensions
*.so

# Distribution / packaging
.Python
build/
develop-eggs/
dist/
downloads/
eggs/
.eggs/
lib/
lib64/
parts/
sdist/
var/
wheels/
share/python-wheels/
*.egg-info/
.installed.cfg
*.egg
MANIFEST

# PyInstaller
#  Usually these files are written by a python script from a template
#  before PyInstaller builds the exe, so as to inject date/other infos into it.
*.manifest
*.spec

# Installer logs
pip-log.txt
pip-delete-this-directory.txt

# Unit test / coverage reports
htmlcov/
.tox/
.nox/
.coverage
.coverage.*
.cache
nosetests.xml
coverage.xml
*.cover
*.py,cover
.hypothesis/
.pytest_cache/
cover/

# Translations
*.mo
*.pot

# Django stuff:
*.log
local_settings.py
db.sqlite3
db.sqlite3-journal

# Flask stuff:
instance/
.webassets-cache

# Scrapy stuff:
.scrapy

# Sphinx documentation
docs/_build/

# PyBuilder
.pybuilder/
target/

# Jupyter Notebook
.ipynb_checkpoints

# IPython
profile_default/
ipython_config.py

# pyenv
#   For a library or package, you might want to ignore these files since the code is
#   intended to run in multiple environments; otherwise, check them in:
# .python-version

# pipenv
#   According to pypa/pipenv#598, it is recommended to include Pipfile.lock in version control.
#   However, in case of collaboration, if having platform-specific dependencies or dependencies
#   having no cross-platform support, pipenv may install dependencies that don't work, or not
#   install all needed dependencies.
#Pipfile.lock

# poetry
#   Similar to Pipfile.lock, it is generally recommended to include poetry.lock in version control.
#   This is especially recommended for binary packages to ensure reproducibility, and is more
#   commonly ignored for libraries.
#   https://python-poetry.org/docs/basic-usage/#commit-your-poetrylock-file-to-version-control
#poetry.lock

# pdm
#   Similar to Pipfile.lock, it is generally recommended to include pdm.lock in version control.
#pdm.lock
#   pdm stores project-wide configurations in .pdm.toml, but it is recommended to not include it
#   in version control.
#   https://pdm.fming.dev/#use-with-ide
.pdm.toml

# PEP 582; used by e.g. github.com/David-OConnor/pyflow and github.com/pdm-project/pdm
__pypackages__/

# Celery stuff
celerybeat-schedule
celerybeat.pid

# SageMath parsed files
*.sage.py

# Environments
.env
.venv
env/
venv/
ENV/
env.bak/
venv.bak/

# Spyder project settings
.spyderproject
.spyproject

# Rope project settings
.ropeproject

# mkdocs documentation
/site

# mypy
.mypy_cache/
.dmypy.json
dmypy.json

# Pyre type checker
.pyre/

# pytype static type analyzer
.pytype/

# Cython debug symbols
cython_debug/

# PyCharm
#  JetBrains specific template is maintained in a separate JetBrains.gitignore that can
#  be found at https://github.com/github/gitignore/blob/main/Global/JetBrains.gitignore
#  and can be added to the global gitignore or merged into this file.  For a more nuclear
#  option (not recommended) you can uncomment the following to ignore the entire idea folder.
#.idea/

# Text files
*.txt
<<<<<<< HEAD
=======

# Qt Creator files
*.pyproject
*.pyproject.user

# DB files - these are binary files which causes version control conflicts.
>>>>>>> 2b40897b
*.db<|MERGE_RESOLUTION|>--- conflicted
+++ resolved
@@ -161,13 +161,10 @@
 
 # Text files
 *.txt
-<<<<<<< HEAD
-=======
 
 # Qt Creator files
 *.pyproject
 *.pyproject.user
 
 # DB files - these are binary files which causes version control conflicts.
->>>>>>> 2b40897b
 *.db