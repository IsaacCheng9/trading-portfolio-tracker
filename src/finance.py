--- conflicted
+++ resolved
@@ -214,8 +214,7 @@
     with duckdb.connect(database=DB_PATH) as conn:
         conn.execute("DELETE FROM portfolio WHERE symbol = ?", (symbol,))
 
-
-<<<<<<< HEAD
+        
 def get_total_paid_into_portfolio() -> Decimal:
     """
     Get the total amount paid into the portfolio.
@@ -229,7 +228,8 @@
         ).fetchone()
 
     return Decimal(result[0]) if result else Decimal(0)
-=======
+
+  
 def get_exchange_rate(
     original_currency: str, convert_to: str = "GBP", provided_date: str = None
 ) -> Decimal:
@@ -265,7 +265,6 @@
     response = requests.get(url)
     data = response.json()
     return Decimal(data["rates"][convert_to])
->>>>>>> fa8e94d4
 
 
 if __name__ == "__main__":
