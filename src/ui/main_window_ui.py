# -*- coding: utf-8 -*-

################################################################################
## Form generated from reading UI file 'main_window.ui'
##
## Created by: Qt User Interface Compiler version 6.5.1
##
## WARNING! All changes made in this file will be lost when recompiling UI file!
################################################################################

from PySide6.QtCore import (QCoreApplication, QDate, QDateTime, QLocale,
    QMetaObject, QObject, QPoint, QRect,
    QSize, QTime, QUrl, Qt)
from PySide6.QtGui import (QBrush, QColor, QConicalGradient, QCursor,
    QFont, QFontDatabase, QGradient, QIcon,
    QImage, QKeySequence, QLinearGradient, QPainter,
    QPalette, QPixmap, QRadialGradient, QTransform)
from PySide6.QtWidgets import (QAbstractItemView, QAbstractScrollArea, QApplication, QFrame,
    QHBoxLayout, QHeaderView, QLabel, QMainWindow,
    QPushButton, QSizePolicy, QSpacerItem, QTableWidget,
    QTableWidgetItem, QVBoxLayout, QWidget)

class Ui_main_window(object):
    def setupUi(self, main_window):
        if not main_window.objectName():
            main_window.setObjectName(u"main_window")
        main_window.resize(1000, 600)
        font = QFont()
        font.setPointSize(12)
        main_window.setFont(font)
        self.central_widget = QWidget(main_window)
        self.central_widget.setObjectName(u"central_widget")
        self.verticalLayoutWidget = QWidget(self.central_widget)
        self.verticalLayoutWidget.setObjectName(u"verticalLayoutWidget")
        self.verticalLayoutWidget.setGeometry(QRect(10, 10, 1002, 1042))
        self.vert_layout_window = QVBoxLayout(self.verticalLayoutWidget)
        self.vert_layout_window.setObjectName(u"vert_layout_window")
        self.vert_layout_window.setContentsMargins(0, 0, 0, 0)
        self.lbl_app_header = QLabel(self.verticalLayoutWidget)
        self.lbl_app_header.setObjectName(u"lbl_app_header")
        font1 = QFont()
        font1.setPointSize(24)
        self.lbl_app_header.setFont(font1)

        self.vert_layout_window.addWidget(self.lbl_app_header)

        self.hori_line_header = QFrame(self.verticalLayoutWidget)
        self.hori_line_header.setObjectName(u"hori_line_header")
        self.hori_line_header.setFrameShape(QFrame.HLine)
        self.hori_line_header.setFrameShadow(QFrame.Sunken)

        self.vert_layout_window.addWidget(self.hori_line_header)

        self.hori_layout_btns = QHBoxLayout()
        self.hori_layout_btns.setObjectName(u"hori_layout_btns")
        self.btn_add_transaction = QPushButton(self.verticalLayoutWidget)
        self.btn_add_transaction.setObjectName(u"btn_add_transaction")
        self.btn_add_transaction.setFont(font)

        self.hori_layout_btns.addWidget(self.btn_add_transaction)

        self.btn_view_transactions = QPushButton(self.verticalLayoutWidget)
        self.btn_view_transactions.setObjectName(u"btn_view_transactions")

        self.hori_layout_btns.addWidget(self.btn_view_transactions)

        self.btn_view_portfolio_perf = QPushButton(self.verticalLayoutWidget)
        self.btn_view_portfolio_perf.setObjectName(u"btn_view_portfolio_perf")
        self.btn_view_portfolio_perf.setFont(font)

        self.hori_layout_btns.addWidget(self.btn_view_portfolio_perf)

        self.hori_spacer_btns = QSpacerItem(40, 20, QSizePolicy.Expanding, QSizePolicy.Minimum)

        self.hori_layout_btns.addItem(self.hori_spacer_btns)


        self.vert_layout_window.addLayout(self.hori_layout_btns)

        self.hori_line_buttons = QFrame(self.verticalLayoutWidget)
        self.hori_line_buttons.setObjectName(u"hori_line_buttons")
        self.hori_line_buttons.setFrameShape(QFrame.HLine)
        self.hori_line_buttons.setFrameShadow(QFrame.Sunken)

        self.vert_layout_window.addWidget(self.hori_line_buttons)

        self.lbl_last_updated = QLabel(self.verticalLayoutWidget)
        self.lbl_last_updated.setObjectName(u"lbl_last_updated")

        self.vert_layout_window.addWidget(self.lbl_last_updated)

<<<<<<< HEAD
        self.hori_line_last_updated = QFrame(self.verticalLayoutWidget)
        self.hori_line_last_updated.setObjectName(u"hori_line_last_updated")
        self.hori_line_last_updated.setFrameShape(QFrame.HLine)
        self.hori_line_last_updated.setFrameShadow(QFrame.Sunken)

        self.vert_layout_window.addWidget(self.hori_line_last_updated)

        self.lbl_portfolio_perf = QLabel(self.verticalLayoutWidget)
        self.lbl_portfolio_perf.setObjectName(u"lbl_portfolio_perf")
        font2 = QFont()
        font2.setPointSize(16)
        self.lbl_portfolio_perf.setFont(font2)

        self.vert_layout_window.addWidget(self.lbl_portfolio_perf)

        self.table_widget_returns = QTableWidget(self.verticalLayoutWidget)
        if (self.table_widget_returns.columnCount() < 4):
            self.table_widget_returns.setColumnCount(4)
=======
        self.table_widget_portfolio = QTableWidget(self.verticalLayoutWidget)
        if (self.table_widget_portfolio.columnCount() < 9):
            self.table_widget_portfolio.setColumnCount(9)
>>>>>>> fa8e94d4
        __qtablewidgetitem = QTableWidgetItem()
        self.table_widget_returns.setHorizontalHeaderItem(0, __qtablewidgetitem)
        __qtablewidgetitem1 = QTableWidgetItem()
        self.table_widget_returns.setHorizontalHeaderItem(1, __qtablewidgetitem1)
        __qtablewidgetitem2 = QTableWidgetItem()
        self.table_widget_returns.setHorizontalHeaderItem(2, __qtablewidgetitem2)
        __qtablewidgetitem3 = QTableWidgetItem()
        self.table_widget_returns.setHorizontalHeaderItem(3, __qtablewidgetitem3)
        if (self.table_widget_returns.rowCount() < 1):
            self.table_widget_returns.setRowCount(1)
        __qtablewidgetitem4 = QTableWidgetItem()
        self.table_widget_returns.setVerticalHeaderItem(0, __qtablewidgetitem4)
        __qtablewidgetitem5 = QTableWidgetItem()
        self.table_widget_returns.setItem(0, 0, __qtablewidgetitem5)
        __qtablewidgetitem6 = QTableWidgetItem()
        self.table_widget_returns.setItem(0, 1, __qtablewidgetitem6)
        __qtablewidgetitem7 = QTableWidgetItem()
<<<<<<< HEAD
        self.table_widget_returns.setItem(0, 2, __qtablewidgetitem7)
        __qtablewidgetitem8 = QTableWidgetItem()
        self.table_widget_returns.setItem(0, 3, __qtablewidgetitem8)
        self.table_widget_returns.setObjectName(u"table_widget_returns")
        self.table_widget_returns.setShowGrid(True)
        self.table_widget_returns.setCornerButtonEnabled(False)
        self.table_widget_returns.verticalHeader().setVisible(False)

        self.vert_layout_window.addWidget(self.table_widget_returns)

        self.lbl_holdings = QLabel(self.verticalLayoutWidget)
        self.lbl_holdings.setObjectName(u"lbl_holdings")
        self.lbl_holdings.setFont(font2)

        self.vert_layout_window.addWidget(self.lbl_holdings)

        self.table_widget_portfolio = QTableWidget(self.verticalLayoutWidget)
        if (self.table_widget_portfolio.columnCount() < 8):
            self.table_widget_portfolio.setColumnCount(8)
        __qtablewidgetitem9 = QTableWidgetItem()
        self.table_widget_portfolio.setHorizontalHeaderItem(0, __qtablewidgetitem9)
        __qtablewidgetitem10 = QTableWidgetItem()
        self.table_widget_portfolio.setHorizontalHeaderItem(1, __qtablewidgetitem10)
        __qtablewidgetitem11 = QTableWidgetItem()
        self.table_widget_portfolio.setHorizontalHeaderItem(2, __qtablewidgetitem11)
        __qtablewidgetitem12 = QTableWidgetItem()
        self.table_widget_portfolio.setHorizontalHeaderItem(3, __qtablewidgetitem12)
        __qtablewidgetitem13 = QTableWidgetItem()
        self.table_widget_portfolio.setHorizontalHeaderItem(4, __qtablewidgetitem13)
        __qtablewidgetitem14 = QTableWidgetItem()
        self.table_widget_portfolio.setHorizontalHeaderItem(5, __qtablewidgetitem14)
        __qtablewidgetitem15 = QTableWidgetItem()
        self.table_widget_portfolio.setHorizontalHeaderItem(6, __qtablewidgetitem15)
        __qtablewidgetitem16 = QTableWidgetItem()
        self.table_widget_portfolio.setHorizontalHeaderItem(7, __qtablewidgetitem16)
=======
        self.table_widget_portfolio.setHorizontalHeaderItem(7, __qtablewidgetitem7)
        __qtablewidgetitem8 = QTableWidgetItem()
        self.table_widget_portfolio.setHorizontalHeaderItem(8, __qtablewidgetitem8)
>>>>>>> fa8e94d4
        self.table_widget_portfolio.setObjectName(u"table_widget_portfolio")
        sizePolicy = QSizePolicy(QSizePolicy.Expanding, QSizePolicy.Expanding)
        sizePolicy.setHorizontalStretch(0)
        sizePolicy.setVerticalStretch(0)
        sizePolicy.setHeightForWidth(self.table_widget_portfolio.sizePolicy().hasHeightForWidth())
        self.table_widget_portfolio.setSizePolicy(sizePolicy)
        self.table_widget_portfolio.setFont(font)
        self.table_widget_portfolio.setFrameShape(QFrame.StyledPanel)
        self.table_widget_portfolio.setFrameShadow(QFrame.Sunken)
        self.table_widget_portfolio.setSizeAdjustPolicy(QAbstractScrollArea.AdjustToContentsOnFirstShow)
        self.table_widget_portfolio.setEditTriggers(QAbstractItemView.NoEditTriggers)
        self.table_widget_portfolio.setAlternatingRowColors(True)
        self.table_widget_portfolio.setSelectionMode(QAbstractItemView.NoSelection)
        self.table_widget_portfolio.setSelectionBehavior(QAbstractItemView.SelectRows)
        self.table_widget_portfolio.setSortingEnabled(True)
        self.table_widget_portfolio.setCornerButtonEnabled(False)
        self.table_widget_portfolio.horizontalHeader().setVisible(True)
        self.table_widget_portfolio.horizontalHeader().setCascadingSectionResizes(False)
        self.table_widget_portfolio.horizontalHeader().setStretchLastSection(False)
        self.table_widget_portfolio.verticalHeader().setVisible(False)
        self.table_widget_portfolio.verticalHeader().setCascadingSectionResizes(False)

        self.vert_layout_window.addWidget(self.table_widget_portfolio)

        self.vert_spacer_app = QSpacerItem(20, 40, QSizePolicy.Minimum, QSizePolicy.Expanding)

        self.vert_layout_window.addItem(self.vert_spacer_app)

        main_window.setCentralWidget(self.central_widget)

        self.retranslateUi(main_window)

        QMetaObject.connectSlotsByName(main_window)
    # setupUi

    def retranslateUi(self, main_window):
        main_window.setWindowTitle(QCoreApplication.translate("main_window", u"Trading Portfolio Tracker \u2013\u00a0Portfolio", None))
        self.lbl_app_header.setText(QCoreApplication.translate("main_window", u"Trading Portfolio Tracker", None))
        self.btn_add_transaction.setText(QCoreApplication.translate("main_window", u"Add Transaction (Buy/Sell)", None))
        self.btn_view_transactions.setText(QCoreApplication.translate("main_window", u"View Transactions", None))
        self.btn_view_portfolio_perf.setText(QCoreApplication.translate("main_window", u"Analyse Portfolio Performance", None))
        self.lbl_last_updated.setText(QCoreApplication.translate("main_window", u"Last Updated: DD/MM/YYYY HH:MM:SS", None))
<<<<<<< HEAD
        self.lbl_portfolio_perf.setText(QCoreApplication.translate("main_window", u"Portfolio Performance", None))
        ___qtablewidgetitem = self.table_widget_returns.horizontalHeaderItem(0)
        ___qtablewidgetitem.setText(QCoreApplication.translate("main_window", u"Total Paid In", None));
        ___qtablewidgetitem1 = self.table_widget_returns.horizontalHeaderItem(1)
        ___qtablewidgetitem1.setText(QCoreApplication.translate("main_window", u"Current Portfolio Value", None));
        ___qtablewidgetitem2 = self.table_widget_returns.horizontalHeaderItem(2)
        ___qtablewidgetitem2.setText(QCoreApplication.translate("main_window", u"Change in Value", None));
        ___qtablewidgetitem3 = self.table_widget_returns.horizontalHeaderItem(3)
        ___qtablewidgetitem3.setText(QCoreApplication.translate("main_window", u"Rate of Return (Absolute)", None));
        ___qtablewidgetitem4 = self.table_widget_returns.verticalHeaderItem(0)
        ___qtablewidgetitem4.setText(QCoreApplication.translate("main_window", u"Values", None));

        __sortingEnabled = self.table_widget_returns.isSortingEnabled()
        self.table_widget_returns.setSortingEnabled(False)
        ___qtablewidgetitem5 = self.table_widget_returns.item(0, 0)
        ___qtablewidgetitem5.setText(QCoreApplication.translate("main_window", u"N/A", None));
        ___qtablewidgetitem6 = self.table_widget_returns.item(0, 1)
        ___qtablewidgetitem6.setText(QCoreApplication.translate("main_window", u"N/A", None));
        ___qtablewidgetitem7 = self.table_widget_returns.item(0, 2)
        ___qtablewidgetitem7.setText(QCoreApplication.translate("main_window", u"N/A", None));
        ___qtablewidgetitem8 = self.table_widget_returns.item(0, 3)
        ___qtablewidgetitem8.setText(QCoreApplication.translate("main_window", u"N/A", None));
        self.table_widget_returns.setSortingEnabled(__sortingEnabled)

        self.lbl_holdings.setText(QCoreApplication.translate("main_window", u"Your Holdings", None))
        ___qtablewidgetitem9 = self.table_widget_portfolio.horizontalHeaderItem(0)
        ___qtablewidgetitem9.setText(QCoreApplication.translate("main_window", u"Symbol", None));
        ___qtablewidgetitem10 = self.table_widget_portfolio.horizontalHeaderItem(1)
        ___qtablewidgetitem10.setText(QCoreApplication.translate("main_window", u"Name", None));
        ___qtablewidgetitem11 = self.table_widget_portfolio.horizontalHeaderItem(2)
        ___qtablewidgetitem11.setText(QCoreApplication.translate("main_window", u"Weight", None));
        ___qtablewidgetitem12 = self.table_widget_portfolio.horizontalHeaderItem(3)
        ___qtablewidgetitem12.setText(QCoreApplication.translate("main_window", u"Units", None));
        ___qtablewidgetitem13 = self.table_widget_portfolio.horizontalHeaderItem(4)
        ___qtablewidgetitem13.setText(QCoreApplication.translate("main_window", u"Currency", None));
        ___qtablewidgetitem14 = self.table_widget_portfolio.horizontalHeaderItem(5)
        ___qtablewidgetitem14.setText(QCoreApplication.translate("main_window", u"Current Value", None));
        ___qtablewidgetitem15 = self.table_widget_portfolio.horizontalHeaderItem(6)
        ___qtablewidgetitem15.setText(QCoreApplication.translate("main_window", u"Change", None));
        ___qtablewidgetitem16 = self.table_widget_portfolio.horizontalHeaderItem(7)
        ___qtablewidgetitem16.setText(QCoreApplication.translate("main_window", u"Rate of Return (Absolute)", None));
=======
        ___qtablewidgetitem = self.table_widget_portfolio.horizontalHeaderItem(0)
        ___qtablewidgetitem.setText(QCoreApplication.translate("main_window", u"Symbol", None));
        ___qtablewidgetitem1 = self.table_widget_portfolio.horizontalHeaderItem(1)
        ___qtablewidgetitem1.setText(QCoreApplication.translate("main_window", u"Name", None));
        ___qtablewidgetitem2 = self.table_widget_portfolio.horizontalHeaderItem(2)
        ___qtablewidgetitem2.setText(QCoreApplication.translate("main_window", u"Weight", None));
        ___qtablewidgetitem3 = self.table_widget_portfolio.horizontalHeaderItem(3)
        ___qtablewidgetitem3.setText(QCoreApplication.translate("main_window", u"Currency", None));
        ___qtablewidgetitem4 = self.table_widget_portfolio.horizontalHeaderItem(4)
        ___qtablewidgetitem4.setText(QCoreApplication.translate("main_window", u"Units", None));
        ___qtablewidgetitem5 = self.table_widget_portfolio.horizontalHeaderItem(5)
        ___qtablewidgetitem5.setText(QCoreApplication.translate("main_window", u"Unit Price", None));
        ___qtablewidgetitem6 = self.table_widget_portfolio.horizontalHeaderItem(6)
        ___qtablewidgetitem6.setText(QCoreApplication.translate("main_window", u"Value (GBP)", None));
        ___qtablewidgetitem7 = self.table_widget_portfolio.horizontalHeaderItem(7)
        ___qtablewidgetitem7.setText(QCoreApplication.translate("main_window", u"Change", None));
        ___qtablewidgetitem8 = self.table_widget_portfolio.horizontalHeaderItem(8)
        ___qtablewidgetitem8.setText(QCoreApplication.translate("main_window", u"Rate of Return (Absolute)", None));
>>>>>>> fa8e94d4
    # retranslateUi
<|MERGE_RESOLUTION|>--- conflicted
+++ resolved
@@ -89,7 +89,6 @@
 
         self.vert_layout_window.addWidget(self.lbl_last_updated)
 
-<<<<<<< HEAD
         self.hori_line_last_updated = QFrame(self.verticalLayoutWidget)
         self.hori_line_last_updated.setObjectName(u"hori_line_last_updated")
         self.hori_line_last_updated.setFrameShape(QFrame.HLine)
@@ -108,11 +107,9 @@
         self.table_widget_returns = QTableWidget(self.verticalLayoutWidget)
         if (self.table_widget_returns.columnCount() < 4):
             self.table_widget_returns.setColumnCount(4)
-=======
         self.table_widget_portfolio = QTableWidget(self.verticalLayoutWidget)
         if (self.table_widget_portfolio.columnCount() < 9):
             self.table_widget_portfolio.setColumnCount(9)
->>>>>>> fa8e94d4
         __qtablewidgetitem = QTableWidgetItem()
         self.table_widget_returns.setHorizontalHeaderItem(0, __qtablewidgetitem)
         __qtablewidgetitem1 = QTableWidgetItem()
@@ -130,7 +127,6 @@
         __qtablewidgetitem6 = QTableWidgetItem()
         self.table_widget_returns.setItem(0, 1, __qtablewidgetitem6)
         __qtablewidgetitem7 = QTableWidgetItem()
-<<<<<<< HEAD
         self.table_widget_returns.setItem(0, 2, __qtablewidgetitem7)
         __qtablewidgetitem8 = QTableWidgetItem()
         self.table_widget_returns.setItem(0, 3, __qtablewidgetitem8)
@@ -166,11 +162,9 @@
         self.table_widget_portfolio.setHorizontalHeaderItem(6, __qtablewidgetitem15)
         __qtablewidgetitem16 = QTableWidgetItem()
         self.table_widget_portfolio.setHorizontalHeaderItem(7, __qtablewidgetitem16)
-=======
         self.table_widget_portfolio.setHorizontalHeaderItem(7, __qtablewidgetitem7)
         __qtablewidgetitem8 = QTableWidgetItem()
         self.table_widget_portfolio.setHorizontalHeaderItem(8, __qtablewidgetitem8)
->>>>>>> fa8e94d4
         self.table_widget_portfolio.setObjectName(u"table_widget_portfolio")
         sizePolicy = QSizePolicy(QSizePolicy.Expanding, QSizePolicy.Expanding)
         sizePolicy.setHorizontalStretch(0)
@@ -213,7 +207,6 @@
         self.btn_view_transactions.setText(QCoreApplication.translate("main_window", u"View Transactions", None))
         self.btn_view_portfolio_perf.setText(QCoreApplication.translate("main_window", u"Analyse Portfolio Performance", None))
         self.lbl_last_updated.setText(QCoreApplication.translate("main_window", u"Last Updated: DD/MM/YYYY HH:MM:SS", None))
-<<<<<<< HEAD
         self.lbl_portfolio_perf.setText(QCoreApplication.translate("main_window", u"Portfolio Performance", None))
         ___qtablewidgetitem = self.table_widget_returns.horizontalHeaderItem(0)
         ___qtablewidgetitem.setText(QCoreApplication.translate("main_window", u"Total Paid In", None));
@@ -255,7 +248,6 @@
         ___qtablewidgetitem15.setText(QCoreApplication.translate("main_window", u"Change", None));
         ___qtablewidgetitem16 = self.table_widget_portfolio.horizontalHeaderItem(7)
         ___qtablewidgetitem16.setText(QCoreApplication.translate("main_window", u"Rate of Return (Absolute)", None));
-=======
         ___qtablewidgetitem = self.table_widget_portfolio.horizontalHeaderItem(0)
         ___qtablewidgetitem.setText(QCoreApplication.translate("main_window", u"Symbol", None));
         ___qtablewidgetitem1 = self.table_widget_portfolio.horizontalHeaderItem(1)
@@ -274,5 +266,4 @@
         ___qtablewidgetitem7.setText(QCoreApplication.translate("main_window", u"Change", None));
         ___qtablewidgetitem8 = self.table_widget_portfolio.horizontalHeaderItem(8)
         ___qtablewidgetitem8.setText(QCoreApplication.translate("main_window", u"Rate of Return (Absolute)", None));
->>>>>>> fa8e94d4
     # retranslateUi
