--- conflicted
+++ resolved
@@ -113,24 +113,4 @@
 
 
 if __name__ == "__main__":
-<<<<<<< HEAD
-    print(Transaction.load_transaction_history())
-=======
-    with duckdb.connect(database=DB_PATH) as conn:
-        # Create a table to store the transactions made by the user.
-        conn.execute(
-            "CREATE TABLE IF NOT EXISTS transaction ("
-            "transaction_id TEXT PRIMARY KEY, "
-            "transaction_type TEXT NOT NULL, "
-            "timestamp DATETIME NOT NULL, "
-            "ticker TEXT NOT NULL, "
-            "platform TEXT NOT NULL, "
-            "currency TEXT NOT NULL, "
-            "amount TEXT NOT NULL, "
-            "unit_price TEXT NOT NULL,"
-            "units TEXT NOT NULL,"
-            "amount_gbp TEXT NOT NULL,"
-            "exchange_rate TEXT NOT NULL"
-            ")"
-        )
->>>>>>> f77c7617
+    print(Transaction.load_transaction_history())